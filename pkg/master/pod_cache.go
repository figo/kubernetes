--- conflicted
+++ resolved
@@ -57,13 +57,7 @@
 	defer p.podLock.Unlock()
 	value, ok := p.podInfo[podID]
 	if !ok {
-<<<<<<< HEAD
-		return nil, errors.New("No cached pod info")
-=======
 		return nil, errors.New("no cached pod info")
-	} else {
-		return value, nil
->>>>>>> 314eb1ae
 	}
 	return value, nil
 }
